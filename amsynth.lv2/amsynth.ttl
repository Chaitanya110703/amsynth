@prefix atom:    <http://lv2plug.in/ns/ext/atom#> .
@prefix lv2:     <http://lv2plug.in/ns/lv2core#> .
@prefix lv2midi: <http://lv2plug.in/ns/ext/midi#> .
@prefix lv2ev:   <http://lv2plug.in/ns/ext/event#>.
@prefix epp:     <http://lv2plug.in/ns/ext/port-props#> .
@prefix uiext:   <http://lv2plug.in/ns/extensions/ui#> .
@prefix pg:      <http://lv2plug.in/ns/ext/port-groups#> .
@prefix foaf:    <http://xmlns.com/foaf/0.1/> .
@prefix doap:    <http://usefulinc.com/ns/doap#> .
@prefix rdfs:    <http://www.w3.org/2000/01/rdf-schema#>.
@prefix rdf:     <http://www.w3.org/1999/02/22-rdf-syntax-ns#>.
@prefix pset:    <http://lv2plug.in/ns/ext/presets#> .
@prefix urid:    <http://lv2plug.in/ns/ext/urid#> .
@prefix units:   <http://lv2plug.in/ns/extensions/units#> .
@prefix param:   <http://lv2plug.in/ns/ext/parameters#> .

<http://code.google.com/p/amsynth/amsynth/ui/gtk>
    a uiext:GtkUI ;
    uiext:binary <amsynth_lv2_gtk.so> ;
    lv2:optionalFeature uiext:noUserResize .

<http://code.google.com/p/amsynth/amsynth#group_out>
    a pg:StereoGroup ,
        pg:OutputGroup ;
    lv2:name "Output" ;
    lv2:symbol "out" .

<http://code.google.com/p/amsynth/amsynth#group_filter>
    a param:FilterControls ,
        pg:InputGroup ;
    lv2:name "Filter" ;
    lv2:symbol "filter" .

<http://code.google.com/p/amsynth/amsynth#group_amp>
    a param:ControlGroup ;
    lv2:name "Amp" ;
    lv2:symbol "amp" .

<http://code.google.com/p/amsynth/amsynth#group_mix>
    a param:ControlGroup ;
    lv2:name "Mix" ;
    lv2:symbol "mix" .

<http://code.google.com/p/amsynth/amsynth#group_reverb>
    a param:ControlGroup ;
    lv2:name "Reverb" ;
    lv2:symbol "reverb" .

<http://code.google.com/p/amsynth/amsynth#group_keyboard>
    a param:ControlGroup ;
    lv2:name "Keyboard" ;
    lv2:symbol "keyboard" .

<http://code.google.com/p/amsynth/amsynth#group_osc1>
    a param:OscillatorControls ,
        pg:InputGroup ;
    lv2:name "Osc1" ;
    lv2:symbol "osc1" .

<http://code.google.com/p/amsynth/amsynth#group_osc2>
    a param:OscillatorControls ,
        pg:InputGroup ;
    lv2:name "Osc2" ;
    lv2:symbol "osc2" .

<http://code.google.com/p/amsynth/amsynth#group_lfo>
    a param:OscillatorControls ,
        pg:InputGroup ;
    lv2:name "LFO" ;
    lv2:symbol "lfo" .

<http://code.google.com/p/amsynth/amsynth#group_filter_env>
    a param:EnvelopeControls ,
        pg:InputGroup ;
    lv2:name "Filter Env" ;
    lv2:symbol "filter_env" .

<http://code.google.com/p/amsynth/amsynth#group_amp_env>
    a param:EnvelopeControls ,
        pg:InputGroup ;
    lv2:name "Amp Env" ;
    lv2:symbol "amp_env" .

<http://code.google.com/p/amsynth/amsynth> a lv2:Plugin ;
    a lv2:InstrumentPlugin;
    doap:name "amsynth" ;
    doap:maintainer [ foaf:name "Nick Dowell" ; ] ;
    doap:license <http://usefulinc.com/doap/licenses/gpl> ;
    lv2:requiredFeature urid:map ;
    lv2:optionalFeature lv2:hardRTCapable;
    uiext:ui <http://code.google.com/p/amsynth/amsynth/ui/gtk> ;
    lv2:port [
        a lv2:OutputPort ;
        a lv2:AudioPort ;
        lv2:index 0 ;
        lv2:symbol "out_l" ;
        lv2:name "Left" ;
        lv2:designation pg:left ;
        pg:group <http://code.google.com/p/amsynth/amsynth#group_out> ;
    ] , [
        a lv2:OutputPort ;
        a lv2:AudioPort ;
        lv2:index 1 ;
        lv2:symbol "out_r" ;
        lv2:name "Right" ;
        lv2:designation pg:right ;
        pg:group <http://code.google.com/p/amsynth/amsynth#group_out> ;
    ] , [
        a lv2:InputPort ,
            atom:AtomPort ;
        atom:bufferType atom:Sequence ;
        atom:supports <http://lv2plug.in/ns/ext/midi#MidiEvent> ;
        lv2:index 2 ;
        lv2:symbol "midi";
        lv2:name "Input";
    ] , [
        a lv2:InputPort ;
        a lv2:ControlPort ;
        lv2:index 3 ;
        lv2:symbol "amp_attack" ;
        lv2:name "Amp Attack" ;
        lv2:portProperty epp:hasStrictBounds ;
        lv2:default 0.000000 ;
        lv2:minimum 0.000000 ;
        lv2:maximum 2.500000 ;
        pg:group <http://code.google.com/p/amsynth/amsynth#group_amp_env> ;
        lv2:designation param:attack ;
    ] , [
        a lv2:InputPort ;
        a lv2:ControlPort ;
        lv2:index 4 ;
        lv2:symbol "amp_decay" ;
        lv2:name "Amp Decay" ;
        lv2:portProperty epp:hasStrictBounds ;
        lv2:default 0.000000 ;
        lv2:minimum 0.000000 ;
        lv2:maximum 2.500000 ;
        pg:group <http://code.google.com/p/amsynth/amsynth#group_amp_env> ;
        lv2:designation param:decay ;
    ] , [
        a lv2:InputPort ;
        a lv2:ControlPort ;
        lv2:index 5 ;
        lv2:symbol "amp_sustain" ;
        lv2:name "Amp Sustain" ;
        lv2:portProperty epp:hasStrictBounds ;
        lv2:default 1.000000 ;
        lv2:minimum 0.000000 ;
        lv2:maximum 1.000000 ;
        pg:group <http://code.google.com/p/amsynth/amsynth#group_amp_env> ;
        lv2:designation param:sustain ;
    ] , [
        a lv2:InputPort ;
        a lv2:ControlPort ;
        lv2:index 6 ;
        lv2:symbol "amp_release" ;
        lv2:name "Amp Release" ;
        lv2:portProperty epp:hasStrictBounds ;
        lv2:default 0.000000 ;
        lv2:minimum 0.000000 ;
        lv2:maximum 2.500000 ;
        pg:group <http://code.google.com/p/amsynth/amsynth#group_amp_env> ;
        lv2:designation param:release ;
    ] , [
        a lv2:InputPort ;
        a lv2:ControlPort ;
        lv2:index 7 ;
        lv2:symbol "osc1_waveform" ;
        lv2:name "Osc1 Waveform" ;
        lv2:portProperty epp:hasStrictBounds ;
        lv2:portProperty lv2:integer , lv2:enumeration ;
        lv2:default 2.000000 ;
        lv2:minimum 0.000000 ;
        lv2:maximum 4.000000 ;
        lv2:scalePoint [ rdf:value 0.0 ; rdfs:label "sine"] ;
        lv2:scalePoint [ rdf:value 1.0 ; rdfs:label "square / pulse" ] ;
        lv2:scalePoint [ rdf:value 2.0 ; rdfs:label "saw / triangle" ] ;
        lv2:scalePoint [ rdf:value 3.0 ; rdfs:label "white noise" ] ;
        lv2:scalePoint [ rdf:value 4.0 ; rdfs:label "noise + sample & hold" ] ;
        pg:group <http://code.google.com/p/amsynth/amsynth#group_osc1> ;
        lv2:designation param:waveform ;
    ] , [
        a lv2:InputPort ;
        a lv2:ControlPort ;
        lv2:index 8 ;
        lv2:symbol "filter_attack" ;
        lv2:name "Filter Attack" ;
        lv2:portProperty epp:hasStrictBounds ;
        lv2:default 0.000000 ;
        lv2:minimum 0.000000 ;
        lv2:maximum 2.500000 ;
        pg:group <http://code.google.com/p/amsynth/amsynth#group_filter_env> ;
        lv2:designation param:attack ;
    ] , [
        a lv2:InputPort ;
        a lv2:ControlPort ;
        lv2:index 9 ;
        lv2:symbol "filter_decay" ;
        lv2:name "Filter Decay" ;
        lv2:portProperty epp:hasStrictBounds ;
        lv2:default 0.000000 ;
        lv2:minimum 0.000000 ;
        lv2:maximum 2.500000 ;
        pg:group <http://code.google.com/p/amsynth/amsynth#group_filter_env> ;
        lv2:designation param:decay ;
    ] , [
        a lv2:InputPort ;
        a lv2:ControlPort ;
        lv2:index 10 ;
        lv2:symbol "filter_sustain" ;
        lv2:name "Filter Sustain" ;
        lv2:portProperty epp:hasStrictBounds ;
        lv2:default 1.000000 ;
        lv2:minimum 0.000000 ;
        lv2:maximum 1.000000 ;
        pg:group <http://code.google.com/p/amsynth/amsynth#group_filter_env> ;
        lv2:designation param:sustain ;
    ] , [
        a lv2:InputPort ;
        a lv2:ControlPort ;
        lv2:index 11 ;
        lv2:symbol "filter_release" ;
        lv2:name "Filter Release" ;
        lv2:portProperty epp:hasStrictBounds ;
        lv2:default 0.000000 ;
        lv2:minimum 0.000000 ;
        lv2:maximum 2.500000 ;
        pg:group <http://code.google.com/p/amsynth/amsynth#group_filter_env> ;
        lv2:designation param:release ;
    ] , [
        a lv2:InputPort ;
        a lv2:ControlPort ;
        lv2:index 12 ;
        lv2:symbol "filter_resonance" ;
        lv2:name "Filter Resonance" ;
        lv2:portProperty epp:hasStrictBounds ;
        lv2:default 0.000000 ;
        lv2:minimum 0.000000 ;
        lv2:maximum 0.970000 ;
        pg:group <http://code.google.com/p/amsynth/amsynth#group_filter> ;
        lv2:designation param:resonance ;
    ] , [
        a lv2:InputPort ;
        a lv2:ControlPort ;
        lv2:index 13 ;
        lv2:symbol "filter_env_amount" ;
        lv2:name "Filter Env Amount" ;
        lv2:portProperty epp:hasStrictBounds ;
        lv2:default 0.000000 ;
        lv2:minimum -16.000000 ;
        lv2:maximum 16.000000 ;
        pg:group <http://code.google.com/p/amsynth/amsynth#group_filter> ;
    ] , [
        a lv2:InputPort ;
        a lv2:ControlPort ;
        lv2:index 14 ;
        lv2:symbol "filter_cutoff" ;
        lv2:name "Filter Cutoff" ;
        lv2:portProperty epp:hasStrictBounds ;
        lv2:default 1.500000 ;
        lv2:minimum -0.500000 ;
        lv2:maximum 1.500000 ;
        pg:group <http://code.google.com/p/amsynth/amsynth#group_filter> ;
        lv2:designation param:cutoffFrequency ;
    ] , [
        a lv2:InputPort ;
        a lv2:ControlPort ;
        lv2:index 15 ;
        lv2:symbol "osc2_detune" ;
        lv2:name "Osc2 Detune" ;
        lv2:portProperty epp:hasStrictBounds ;
        lv2:default 0.000000 ;
        lv2:minimum -1.000000 ;
        lv2:maximum 1.000000 ;
        pg:group <http://code.google.com/p/amsynth/amsynth#group_osc2> ;
    ] , [
        a lv2:InputPort ;
        a lv2:ControlPort ;
        lv2:index 16 ;
        lv2:symbol "osc2_waveform" ;
        lv2:name "Osc2 Waveform" ;
        lv2:portProperty epp:hasStrictBounds ;
        lv2:portProperty lv2:integer , lv2:enumeration ;
        lv2:default 2.000000 ;
        lv2:minimum 0.000000 ;
        lv2:maximum 4.000000 ;
        lv2:scalePoint [ rdf:value 0.0 ; rdfs:label "sine"] ;
        lv2:scalePoint [ rdf:value 1.0 ; rdfs:label "square / pulse" ] ;
        lv2:scalePoint [ rdf:value 2.0 ; rdfs:label "saw / triangle" ] ;
        lv2:scalePoint [ rdf:value 3.0 ; rdfs:label "white noise" ] ;
        lv2:scalePoint [ rdf:value 4.0 ; rdfs:label "noise + sample & hold" ] ;
        pg:group <http://code.google.com/p/amsynth/amsynth#group_osc2> ;
        lv2:designation param:waveform ;
    ] , [
        a lv2:InputPort ;
        a lv2:ControlPort ;
        lv2:index 17 ;
        lv2:symbol "master_vol" ;
        lv2:name "Master Vol" ;
        lv2:portProperty epp:hasStrictBounds ;
        lv2:default 0.670000 ;
        lv2:minimum 0.000000 ;
        lv2:maximum 1.000000 ;
        pg:group <http://code.google.com/p/amsynth/amsynth#group_amp> ;
    ] , [
        a lv2:InputPort ;
        a lv2:ControlPort ;
        lv2:index 18 ;
        lv2:symbol "lfo_freq" ;
        lv2:name "LFO Freq" ;
        lv2:portProperty epp:hasStrictBounds ;
        lv2:default 0.000000 ;
        lv2:minimum 0.000000 ;
        lv2:maximum 7.500000 ;
        pg:group <http://code.google.com/p/amsynth/amsynth#group_lfo> ;
        lv2:designation param:frequency ;
    ] , [
        a lv2:InputPort ;
        a lv2:ControlPort ;
        lv2:index 19 ;
        lv2:symbol "lfo_waveform" ;
        lv2:name "LFO Waveform" ;
        lv2:portProperty epp:hasStrictBounds ;
        lv2:portProperty lv2:integer , lv2:enumeration ;
        lv2:default 0.000000 ;
        lv2:minimum 0.000000 ;
        lv2:maximum 6.000000 ;
        lv2:scalePoint [ rdf:value 0.0 ; rdfs:label "sine"] ;
        lv2:scalePoint [ rdf:value 1.0 ; rdfs:label "square" ] ;
        lv2:scalePoint [ rdf:value 2.0 ; rdfs:label "triangle" ] ;
        lv2:scalePoint [ rdf:value 3.0 ; rdfs:label "white noise" ] ;
        lv2:scalePoint [ rdf:value 4.0 ; rdfs:label "noise + sample & hold" ] ;
        lv2:scalePoint [ rdf:value 5.0 ; rdfs:label "sawtooth (up)" ] ;
        lv2:scalePoint [ rdf:value 6.0 ; rdfs:label "sawtooth (down)" ] ;
        pg:group <http://code.google.com/p/amsynth/amsynth#group_lfo> ;
        lv2:designation param:waveform ;
    ] , [
        a lv2:InputPort ;
        a lv2:ControlPort ;
        lv2:index 20 ;
        lv2:symbol "osc2_range" ;
        lv2:name "Osc2 Range" ;
        lv2:portProperty epp:hasStrictBounds ;
        lv2:default 0.000000 ;
        lv2:minimum -1.000000 ;
        lv2:maximum 2.000000 ;
        pg:group <http://code.google.com/p/amsynth/amsynth#group_osc2> ;
    ] , [
        a lv2:InputPort ;
        a lv2:ControlPort ;
        lv2:index 21 ;
        lv2:symbol "osc_mix" ;
        lv2:name "Osc Mix" ;
        lv2:portProperty epp:hasStrictBounds ;
        lv2:default 0.000000 ;
        lv2:minimum -1.000000 ;
        lv2:maximum 1.000000 ;
        lv2:scalePoint [ rdf:value -1.0 ; rdfs:label "osc 1"] ;
        lv2:scalePoint [ rdf:value 0.0 ; rdfs:label "both"] ;
        lv2:scalePoint [ rdf:value 1.0 ; rdfs:label "osc 2"] ;
        pg:group <http://code.google.com/p/amsynth/amsynth#group_mix> ;
    ] , [
        a lv2:InputPort ;
        a lv2:ControlPort ;
        lv2:index 22 ;
        lv2:symbol "freq_mod_amount" ;
        lv2:name "Freq Mod Amount" ;
        lv2:portProperty epp:hasStrictBounds ;
        lv2:default 0.000000 ;
        lv2:minimum 0.000000 ;
        lv2:maximum 1.259921 ;
        pg:group <http://code.google.com/p/amsynth/amsynth#group_keyboard> ;
    ] , [
        a lv2:InputPort ;
        a lv2:ControlPort ;
        lv2:index 23 ;
        lv2:symbol "filter_mod_amount" ;
        lv2:name "Filter Mod Amount" ;
        lv2:portProperty epp:hasStrictBounds ;
        lv2:default -1.000000 ;
        lv2:minimum -1.000000 ;
        lv2:maximum 1.000000 ;
        pg:group <http://code.google.com/p/amsynth/amsynth#group_keyboard> ;
    ] , [
        a lv2:InputPort ;
        a lv2:ControlPort ;
        lv2:index 24 ;
        lv2:symbol "amp_mod_amount" ;
        lv2:name "Amp Mod Amount" ;
        lv2:portProperty epp:hasStrictBounds ;
        lv2:default -1.000000 ;
        lv2:minimum -1.000000 ;
        lv2:maximum 1.000000 ;
        pg:group <http://code.google.com/p/amsynth/amsynth#group_keyboard> ;
    ] , [
        a lv2:InputPort ;
        a lv2:ControlPort ;
        lv2:index 25 ;
        lv2:symbol "osc_mix_mode" ;
        lv2:name "Ring Mod" ;
        lv2:portProperty epp:hasStrictBounds ;
        lv2:portProperty lv2:toggled ;
        lv2:default 0.000000 ;
        lv2:minimum 0.000000 ;
        lv2:maximum 1.000000 ;
        pg:group <http://code.google.com/p/amsynth/amsynth#group_mix> ;
    ] , [
        a lv2:InputPort ;
        a lv2:ControlPort ;
        lv2:index 26 ;
        lv2:symbol "osc1_pulsewidth" ;
        lv2:name "Osc1 Pulsewidth" ;
        lv2:portProperty epp:hasStrictBounds ;
        lv2:default 1.000000 ;
        lv2:minimum 0.000000 ;
        lv2:maximum 1.000000 ;
        pg:group <http://code.google.com/p/amsynth/amsynth#group_osc1> ;
        lv2:designation param:pulseWidth ;
    ] , [
        a lv2:InputPort ;
        a lv2:ControlPort ;
        lv2:index 27 ;
        lv2:symbol "osc2_pulsewidth" ;
        lv2:name "Osc2 Pulsewidth" ;
        lv2:portProperty epp:hasStrictBounds ;
        lv2:default 1.000000 ;
        lv2:minimum 0.000000 ;
        lv2:maximum 1.000000 ;
        pg:group <http://code.google.com/p/amsynth/amsynth#group_osc2> ;
        lv2:designation param:pulseWidth ;
    ] , [
        a lv2:InputPort ;
        a lv2:ControlPort ;
        lv2:index 28 ;
        lv2:symbol "reverb_roomsize" ;
        lv2:name "Reverb Roomsize" ;
        lv2:portProperty epp:hasStrictBounds ;
        lv2:default 0.000000 ;
        lv2:minimum 0.000000 ;
        lv2:maximum 1.000000 ;
        pg:group <http://code.google.com/p/amsynth/amsynth#group_reverb> ;
    ] , [
        a lv2:InputPort ;
        a lv2:ControlPort ;
        lv2:index 29 ;
        lv2:symbol "reverb_damp" ;
        lv2:name "Reverb Damp" ;
        lv2:portProperty epp:hasStrictBounds ;
        lv2:default 0.000000 ;
        lv2:minimum 0.000000 ;
        lv2:maximum 1.000000 ;
        pg:group <http://code.google.com/p/amsynth/amsynth#group_reverb> ;
    ] , [
        a lv2:InputPort ;
        a lv2:ControlPort ;
        lv2:index 30 ;
        lv2:symbol "reverb_wet" ;
        lv2:name "Reverb Wet" ;
        lv2:portProperty epp:hasStrictBounds ;
        lv2:default 0.000000 ;
        lv2:minimum 0.000000 ;
        lv2:maximum 1.000000 ;
        pg:group <http://code.google.com/p/amsynth/amsynth#group_reverb> ;
    ] , [
        a lv2:InputPort ;
        a lv2:ControlPort ;
        lv2:index 31 ;
        lv2:symbol "reverb_width" ;
        lv2:name "Reverb Width" ;
        lv2:portProperty epp:hasStrictBounds ;
        lv2:default 1.000000 ;
        lv2:minimum 0.000000 ;
        lv2:maximum 1.000000 ;
        pg:group <http://code.google.com/p/amsynth/amsynth#group_reverb> ;
    ] , [
        a lv2:InputPort ;
        a lv2:ControlPort ;
        lv2:index 32 ;
        lv2:symbol "distortion_crunch" ;
        lv2:name "Distortion Crunch" ;
        lv2:portProperty epp:hasStrictBounds ;
        lv2:default 0.000000 ;
        lv2:minimum 0.000000 ;
        lv2:maximum 0.900000 ;
        pg:group <http://code.google.com/p/amsynth/amsynth#group_amp> ;
    ] , [
        a lv2:InputPort ;
        a lv2:ControlPort ;
        lv2:index 33 ;
        lv2:symbol "osc2_sync" ;
        lv2:name "Osc2 Sync" ;
        lv2:portProperty epp:hasStrictBounds ;
        lv2:default 0.000000 ;
        lv2:minimum 0.000000 ;
        lv2:maximum 1.000000 ;
        pg:group <http://code.google.com/p/amsynth/amsynth#group_osc2> ;
    ] , [
        a lv2:InputPort ;
        a lv2:ControlPort ;
        lv2:index 34 ;
        lv2:symbol "portamento_time" ;
        lv2:name "Portamento Time" ;
        lv2:portProperty epp:hasStrictBounds ;
        lv2:default 0.000000 ;
        lv2:minimum 0.000000 ;
        lv2:maximum 1.000000 ;
        pg:group <http://code.google.com/p/amsynth/amsynth#group_keyboard> ;
    ] , [
        a lv2:InputPort ;
        a lv2:ControlPort ;
        lv2:index 35 ;
        lv2:symbol "keyboard_mode" ;
        lv2:name "Keyboard Mode" ;
        lv2:portProperty epp:hasStrictBounds ;
        lv2:portProperty lv2:integer , lv2:enumeration ;
        lv2:default 0.000000 ;
        lv2:minimum 0.000000 ;
        lv2:maximum 2.000000 ;
        lv2:scalePoint [ rdf:value 0.0 ; rdfs:label "poly"] ;
        lv2:scalePoint [ rdf:value 1.0 ; rdfs:label "mono"] ;
<<<<<<< HEAD
        lv2:scalePoint [ rdf:value 2.0 ; rdfs:label "legato"] ;
=======
        lv2:scalePoint [ rdf:value 1.0 ; rdfs:label "legato"] ;
        pg:group <http://code.google.com/p/amsynth/amsynth#group_keyboard> ;
>>>>>>> 14458681
    ] , [
        a lv2:InputPort ;
        a lv2:ControlPort ;
        lv2:index 36 ;
        lv2:symbol "osc2_pitch" ;
        lv2:name "Osc2 Pitch" ;
        lv2:portProperty epp:hasStrictBounds ;
        lv2:portProperty lv2:integer ;
        units:unit units:semitone12TET ;
        lv2:default 0.000000 ;
        lv2:minimum -12.000000 ;
        lv2:maximum 12.000000 ;
        pg:group <http://code.google.com/p/amsynth/amsynth#group_osc2> ;
    ] , [
        a lv2:InputPort ;
        a lv2:ControlPort ;
        lv2:index 37 ;
        lv2:symbol "filter_type" ;
        lv2:name "Filter Type" ;
        lv2:portProperty epp:hasStrictBounds ;
        lv2:portProperty lv2:integer , lv2:enumeration ;
        lv2:default 0.000000 ;
        lv2:minimum 0.000000 ;
        lv2:maximum 2.000000 ;
        lv2:scalePoint [ rdf:value 0.0 ; rdfs:label "low pass"] ;
        lv2:scalePoint [ rdf:value 1.0 ; rdfs:label "high pass" ] ;
        lv2:scalePoint [ rdf:value 2.0 ; rdfs:label "band pass" ] ;
        pg:group <http://code.google.com/p/amsynth/amsynth#group_filter> ;
    ] , [
        a lv2:InputPort ;
        a lv2:ControlPort ;
        lv2:index 38 ;
        lv2:symbol "filter_slope" ;
        lv2:name "Filter Slope" ;
        lv2:portProperty epp:hasStrictBounds ;
        lv2:portProperty lv2:integer , lv2:enumeration ;
        lv2:default 1.000000 ;
        lv2:minimum 0.000000 ;
        lv2:maximum 1.000000 ;
        lv2:scalePoint [ rdf:value 0.0 ; rdfs:label "12 dB / octave"] ;
        lv2:scalePoint [ rdf:value 1.0 ; rdfs:label "24 dB / octave"] ;
        pg:group <http://code.google.com/p/amsynth/amsynth#group_filter> ;
    ].

<http://code.google.com/p/amsynth/amsynth#factory_preset_derren_1>
    a pset:Preset ;
    lv2:appliesTo <http://code.google.com/p/amsynth/amsynth> ;
    rdfs:seeAlso <factory_preset_derren_1.ttl> .

<http://code.google.com/p/amsynth/amsynth#factory_preset_synth_strings_1>
    a pset:Preset ;
    lv2:appliesTo <http://code.google.com/p/amsynth/amsynth> ;
    rdfs:seeAlso <factory_preset_synth_strings_1.ttl> .

<http://code.google.com/p/amsynth/amsynth#factory_preset_violin_1>
    a pset:Preset ;
    lv2:appliesTo <http://code.google.com/p/amsynth/amsynth> ;
    rdfs:seeAlso <factory_preset_violin_1.ttl> .

<http://code.google.com/p/amsynth/amsynth#factory_preset_sweet_bass>
    a pset:Preset ;
    lv2:appliesTo <http://code.google.com/p/amsynth/amsynth> ;
    rdfs:seeAlso <factory_preset_sweet_bass.ttl> .

<http://code.google.com/p/amsynth/amsynth#factory_preset_formant_synth_lead>
    a pset:Preset ;
    lv2:appliesTo <http://code.google.com/p/amsynth/amsynth> ;
    rdfs:seeAlso <factory_preset_formant_synth_lead.ttl> .

<http://code.google.com/p/amsynth/amsynth#factory_preset_caves>
    a pset:Preset ;
    lv2:appliesTo <http://code.google.com/p/amsynth/amsynth> ;
    rdfs:seeAlso <factory_preset_caves.ttl> .

<http://code.google.com/p/amsynth/amsynth#factory_preset_xylophone>
    a pset:Preset ;
    lv2:appliesTo <http://code.google.com/p/amsynth/amsynth> ;
    rdfs:seeAlso <factory_preset_xylophone.ttl> .

<http://code.google.com/p/amsynth/amsynth#factory_preset_electric_organ_1>
    a pset:Preset ;
    lv2:appliesTo <http://code.google.com/p/amsynth/amsynth> ;
    rdfs:seeAlso <factory_preset_electric_organ_1.ttl> .

<http://code.google.com/p/amsynth/amsynth#factory_preset_church_organ>
    a pset:Preset ;
    lv2:appliesTo <http://code.google.com/p/amsynth/amsynth> ;
    rdfs:seeAlso <factory_preset_church_organ.ttl> .

<http://code.google.com/p/amsynth/amsynth#factory_preset_reed_organ>
    a pset:Preset ;
    lv2:appliesTo <http://code.google.com/p/amsynth/amsynth> ;
    rdfs:seeAlso <factory_preset_reed_organ.ttl> .

<http://code.google.com/p/amsynth/amsynth#factory_preset_sexy_boy>
    a pset:Preset ;
    lv2:appliesTo <http://code.google.com/p/amsynth/amsynth> ;
    rdfs:seeAlso <factory_preset_sexy_boy.ttl> .

<http://code.google.com/p/amsynth/amsynth#factory_preset_flangey_bass_1>
    a pset:Preset ;
    lv2:appliesTo <http://code.google.com/p/amsynth/amsynth> ;
    rdfs:seeAlso <factory_preset_flangey_bass_1.ttl> .

<http://code.google.com/p/amsynth/amsynth#factory_preset_my_friend>
    a pset:Preset ;
    lv2:appliesTo <http://code.google.com/p/amsynth/amsynth> ;
    rdfs:seeAlso <factory_preset_my_friend.ttl> .

<http://code.google.com/p/amsynth/amsynth#factory_preset_lazy_moon_lead>
    a pset:Preset ;
    lv2:appliesTo <http://code.google.com/p/amsynth/amsynth> ;
    rdfs:seeAlso <factory_preset_lazy_moon_lead.ttl> .

<http://code.google.com/p/amsynth/amsynth#factory_preset_bubblebath>
    a pset:Preset ;
    lv2:appliesTo <http://code.google.com/p/amsynth/amsynth> ;
    rdfs:seeAlso <factory_preset_bubblebath.ttl> .

<http://code.google.com/p/amsynth/amsynth#factory_preset_cosmonic>
    a pset:Preset ;
    lv2:appliesTo <http://code.google.com/p/amsynth/amsynth> ;
    rdfs:seeAlso <factory_preset_cosmonic.ttl> .

<http://code.google.com/p/amsynth/amsynth#factory_preset_cosmonic_2>
    a pset:Preset ;
    lv2:appliesTo <http://code.google.com/p/amsynth/amsynth> ;
    rdfs:seeAlso <factory_preset_cosmonic_2.ttl> .

<http://code.google.com/p/amsynth/amsynth#factory_preset_deeck>
    a pset:Preset ;
    lv2:appliesTo <http://code.google.com/p/amsynth/amsynth> ;
    rdfs:seeAlso <factory_preset_deeck.ttl> .

<http://code.google.com/p/amsynth/amsynth#factory_preset_encounter>
    a pset:Preset ;
    lv2:appliesTo <http://code.google.com/p/amsynth/amsynth> ;
    rdfs:seeAlso <factory_preset_encounter.ttl> .

<http://code.google.com/p/amsynth/amsynth#factory_preset_glassic>
    a pset:Preset ;
    lv2:appliesTo <http://code.google.com/p/amsynth/amsynth> ;
    rdfs:seeAlso <factory_preset_glassic.ttl> .

<http://code.google.com/p/amsynth/amsynth#factory_preset_periodic_junk>
    a pset:Preset ;
    lv2:appliesTo <http://code.google.com/p/amsynth/amsynth> ;
    rdfs:seeAlso <factory_preset_periodic_junk.ttl> .

<http://code.google.com/p/amsynth/amsynth#factory_preset_soft_simple>
    a pset:Preset ;
    lv2:appliesTo <http://code.google.com/p/amsynth/amsynth> ;
    rdfs:seeAlso <factory_preset_soft_simple.ttl> .

<http://code.google.com/p/amsynth/amsynth#factory_preset_vibratio>
    a pset:Preset ;
    lv2:appliesTo <http://code.google.com/p/amsynth/amsynth> ;
    rdfs:seeAlso <factory_preset_vibratio.ttl> .

<http://code.google.com/p/amsynth/amsynth#factory_preset_wave>
    a pset:Preset ;
    lv2:appliesTo <http://code.google.com/p/amsynth/amsynth> ;
    rdfs:seeAlso <factory_preset_wave.ttl> .

<http://code.google.com/p/amsynth/amsynth#factory_preset_artic>
    a pset:Preset ;
    lv2:appliesTo <http://code.google.com/p/amsynth/amsynth> ;
    rdfs:seeAlso <factory_preset_artic.ttl> .

<http://code.google.com/p/amsynth/amsynth#factory_preset_dirty_pulsating_bass>
    a pset:Preset ;
    lv2:appliesTo <http://code.google.com/p/amsynth/amsynth> ;
    rdfs:seeAlso <factory_preset_dirty_pulsating_bass.ttl> .
<|MERGE_RESOLUTION|>--- conflicted
+++ resolved
@@ -518,12 +518,8 @@
         lv2:maximum 2.000000 ;
         lv2:scalePoint [ rdf:value 0.0 ; rdfs:label "poly"] ;
         lv2:scalePoint [ rdf:value 1.0 ; rdfs:label "mono"] ;
-<<<<<<< HEAD
         lv2:scalePoint [ rdf:value 2.0 ; rdfs:label "legato"] ;
-=======
-        lv2:scalePoint [ rdf:value 1.0 ; rdfs:label "legato"] ;
         pg:group <http://code.google.com/p/amsynth/amsynth#group_keyboard> ;
->>>>>>> 14458681
     ] , [
         a lv2:InputPort ;
         a lv2:ControlPort ;
